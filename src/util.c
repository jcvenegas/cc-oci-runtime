--- conflicted
+++ resolved
@@ -565,7 +565,6 @@
 	return enable;
 }
 
-<<<<<<< HEAD
 /*!
  * Convert the value stored in buffer to little endian
  *
@@ -575,7 +574,8 @@
  */
 guint32 cc_oci_get_big_endian_32(const guint8 *buf) {
 	return (guint32)(buf[0] << 24 | buf[1] << 16 | buf[2] << 8 | buf[3]);
-=======
+}
+
 /**
  * Perform global signal handling setup.
  */
@@ -604,7 +604,6 @@
 	}
 
 	return true;
->>>>>>> 570c363c
 }
 
 #ifdef DEBUG
