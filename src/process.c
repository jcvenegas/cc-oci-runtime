--- conflicted
+++ resolved
@@ -194,30 +194,16 @@
 
 /*! Perform setup on spawned child process.
  *
-<<<<<<< HEAD
- * \param config \ref clr_oci_config.
+ * \param config \ref cc_oci_config.
  *
  * \return \c true on success, else \c false.
  */
 static gboolean
-clr_oci_setup_child (struct clr_oci_config *config)
-=======
- * \param config \ref cc_oci_config.
- */
-static void
 cc_oci_setup_child (struct cc_oci_config *config)
->>>>>>> 068d8296
 {
 	/* become session leader */
 	setsid ();
 
-<<<<<<< HEAD
-=======
-	if (! cc_oci_ns_setup (config)) {
-		return;
-	}
-
->>>>>>> 068d8296
 	/* arrange for the process to be paused when the child command
 	 * is exec(3)'d to ensure that the VM does not launch until
 	 * "start" is called.
@@ -331,7 +317,7 @@
  * \return \c true on success, else \c false.
  * */
 static gboolean
-clr_run_hook(struct oci_cfg_hook* hook, const gchar* state,
+cc_run_hook(struct oci_cfg_hook* hook, const gchar* state,
              gsize state_length) {
 	GError* error = NULL;
 	gboolean ret = false;
@@ -482,12 +468,12 @@
 /*!
  * Obtain the network configuration by querying the network namespace.
  *
- * \param[in,out] config \ref clr_oci_config.
+ * \param[in,out] config \ref cc_oci_config.
  *
  * \return \c true on success, else \c false.
  */
 static gboolean
-clr_oci_vm_netcfg_get (struct clr_oci_config *config)
+cc_oci_vm_netcfg_get (struct cc_oci_config *config)
 {
 	if ((! config)) {
 		return false;
@@ -514,12 +500,12 @@
  * returning the data in "name=value" format in a
  * dynamically-allocated string vector.
  *
- * \param config \ref clr_oci_config.
+ * \param config \ref cc_oci_config.
  *
  * \return \c string vector on success, , else \c NULL.
  */
 static gchar **
-clr_oci_vm_netcfg_to_strv (struct clr_oci_config *config)
+cc_oci_vm_netcfg_to_strv (struct cc_oci_config *config)
 {
 	gchar  **cfg = NULL;
 	gsize    count = 0;
@@ -528,7 +514,7 @@
 		return NULL;
 	}
 
-	if (! clr_oci_vm_netcfg_get (config)) {
+	if (! cc_oci_vm_netcfg_get (config)) {
 		return NULL;
 	}
 
@@ -580,14 +566,14 @@
  * Add the network configuration (via \p netcfg) to the specified
  * config.
  *
- * \param config \ref clr_oci_config.
+ * \param config \ref cc_oci_config.
  * \param netcfg Newline-separated "name=value" format
  *   network configuration.
  *
  * \return \c true on success, else \c false.
  */
 static gboolean
-clr_oci_vm_netcfg_from_str (struct clr_oci_config *config,
+cc_oci_vm_netcfg_from_str (struct cc_oci_config *config,
 		const gchar *netcfg)
 {
 	gchar  **lines = NULL;
@@ -633,14 +619,10 @@
 /*!
  * Start the hypervisor (in a paused state) as a child process.
  *
-<<<<<<< HEAD
  * Due to the way networking is handled in Docker, the logic here
  * is unfortunately rather complex.
  *
- * \param config \ref clr_oci_config.
-=======
  * \param config \ref cc_oci_config.
->>>>>>> 068d8296
  *
  * \return \c true on success, else \c false.
  */
@@ -661,7 +643,7 @@
 	g_autofree gchar  *final = NULL;
 	g_autofree gchar  *timestamp = NULL;
 
-	timestamp = clr_oci_get_iso8601_timestamp ();
+	timestamp = cc_oci_get_iso8601_timestamp ();
 	if (! timestamp) {
 		goto out;
 	}
@@ -672,7 +654,7 @@
 	 * the hooks run successfully. The child will automatically
 	 * inherit the namespaces.
 	 */
-	if (! clr_oci_ns_setup (config)) {
+	if (! cc_oci_ns_setup (config)) {
 		goto out;
 	}
 
@@ -685,16 +667,10 @@
 	 *   writes data to the pipe, setup failed.
 	 */
 
-<<<<<<< HEAD
 	if (pipe (net_cfg_pipe) < 0) {
 		g_critical ("failed to create network config pipe: %s",
 				strerror (errno));
 		goto out;
-=======
-	ret = cc_oci_vm_args_get (config, &args);
-	if (! (ret && args)) {
-		return ret;
->>>>>>> 068d8296
 	}
 
 	if (pipe (child_err_pipe) < 0) {
@@ -703,7 +679,7 @@
 		goto out;
 	}
 
-	if (! clr_oci_fd_set_cloexec (child_err_pipe[1])) {
+	if (! cc_oci_fd_set_cloexec (child_err_pipe[1])) {
 		g_critical ("failed to set close-exec bit on fd");
 		goto out;
 	}
@@ -715,7 +691,6 @@
 		goto out;
 	}
 
-<<<<<<< HEAD
 	if (! pid) {
 		g_autofree gchar  *netcfg = NULL;
 
@@ -760,7 +735,7 @@
 
 		g_debug ("adding netcfg to config");
 
-		if (! clr_oci_vm_netcfg_from_str (config, netcfg)) {
+		if (! cc_oci_vm_netcfg_from_str (config, netcfg)) {
 			goto child_failed;
 		}
 
@@ -768,41 +743,28 @@
 
 		// FIXME: add network config bits to following functions:
 		//
-		// - clr_oci_container_state()
+		// - cc_oci_container_state()
 		// - oci_state()
-		// - clr_oci_update_options()
-
-		ret = clr_oci_vm_args_get (config, &args);
+		// - cc_oci_update_options()
+
+		ret = cc_oci_vm_args_get (config, &args);
 		if (! (ret && args)) {
 			goto child_failed;
 		}
 
 		// FIXME: add netcfg to state file
-		ret = clr_oci_state_file_create (config, timestamp);
+		ret = cc_oci_state_file_create (config, timestamp);
 		if (! ret) {
 			g_critical ("failed to recreate state file");
 			goto out;
 		}
-=======
-	ret = g_spawn_async_with_pipes(config->oci.root.path,
-			args,
-			NULL, /* inherit parents environment */
-			flags,
-			(GSpawnChildSetupFunc)cc_oci_setup_child,
-			(gpointer)config,
-			&config->state.workload_pid,
-			NULL,
-			NULL,
-			NULL,
-			&err);
->>>>>>> 068d8296
 
 		g_debug ("running command:");
 		for (p = args; p && *p; p++) {
 			g_debug ("arg: '%s'", *p);
 		}
 
-		if (! clr_oci_setup_child (config)) {
+		if (! cc_oci_setup_child (config)) {
 			goto child_failed;
 		}
 
@@ -825,7 +787,7 @@
 	child_err_pipe[1] = -1;
 
 	/* create state file before hooks run */
-	ret = clr_oci_state_file_create (config, timestamp);
+	ret = cc_oci_state_file_create (config, timestamp);
 	if (! ret) {
 		g_critical ("failed to create state file");
 		goto out;
@@ -835,14 +797,14 @@
 	 * including the exit code and the stderr is returned to
 	 * the caller and the container is torn down.
 	 */
-	ret = clr_run_hooks (config->oci.hooks.prestart,
+	ret = cc_run_hooks (config->oci.hooks.prestart,
 			config->state.state_file_path,
 			true);
 	if (! ret) {
 		g_critical ("failed to run prestart hooks");
 	}
 
-	netcfgv = clr_oci_vm_netcfg_to_strv (config);
+	netcfgv = cc_oci_vm_netcfg_to_strv (config);
 	if (! netcfgv) {
 		g_critical ("failed to obtain network config");
 		ret = false;
@@ -968,7 +930,7 @@
  * \return \c true on success, else \c false.
  */
 gboolean
-clr_run_hooks(GSList* hooks, const gchar* state_file_path,
+cc_run_hooks(GSList* hooks, const gchar* state_file_path,
               gboolean stop_on_failure) {
 	GSList* i = NULL;
 	struct oci_cfg_hook* hook = NULL;
@@ -1003,7 +965,7 @@
 
 	for (i=g_slist_nth(hooks, 0); i; i=g_slist_next(i) ) {
 		hook = (struct oci_cfg_hook*)i->data;
-		if ((!clr_run_hook(hook, container_state, length)) && stop_on_failure) {
+		if ((!cc_run_hook(hook, container_state, length)) && stop_on_failure) {
 			goto exit;
 		}
 	}
