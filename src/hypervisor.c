--- conflicted
+++ resolved
@@ -263,7 +263,6 @@
 
 	procsock_device = g_strdup_printf ("socket,id=procsock,path=%s,server,nowait", config->state.procsock_path);
 
-<<<<<<< HEAD
 	kernel_net_params = cc_oci_expand_net_cmdline(config);
 
 	if ( config->net.tap_device == NULL ) {
@@ -282,24 +281,28 @@
 		netdev_params = cc_oci_expand_netdev_cmdline(config);
 		net_device_params = cc_oci_expand_net_device_cmdline(config);
 	}
-=======
+
 	struct special_tag {
 		const gchar* name;
 		const gchar* value;
 	} special_tags[] = {
-		{ "@WORKLOAD_DIR@"  , config->oci.root.path      },
-		{ "@KERNEL@"        , config->vm->kernel_path    },
-		{ "@KERNEL_PARAMS@" , config->vm->kernel_params  },
-		{ "@IMAGE@"         , config->vm->image_path     },
-		{ "@SIZE@"          , bytes                      },
-		{ "@COMMS_SOCKET@"  , config->state.comms_path   },
-		{ "@PROCESS_SOCKET@", procsock_device            },
-		{ "@CONSOLE_DEVICE@", console_device             },
-		{ "@NAME@"          , g_strrstr(uuid_str, "-")+1 },
-		{ "@UUID@"          , uuid_str                   },
+		{ "@WORKLOAD_DIR@"      , config->oci.root.path      },
+		{ "@KERNEL@"            , config->vm->kernel_path    },
+		{ "@KERNEL_PARAMS@"     , config->vm->kernel_params  },
+		{ "@KERNEL_NET_PARAMS@" , kernel_net_params          },
+		{ "@IMAGE@"             , config->vm->image_path     },
+		{ "@SIZE@"              , bytes                      },
+		{ "@COMMS_SOCKET@"      , config->state.comms_path   },
+		{ "@PROCESS_SOCKET@"    , procsock_device            },
+		{ "@CONSOLE_DEVICE@"    , console_device             },
+		{ "@NAME@"              , g_strrstr(uuid_str, "-")+1 },
+		{ "@UUID@"              , uuid_str                   },
+		{ "@NETDEV@"            , netdev_option              },
+		{ "@NETDEV_PARAMS@"     , netdev_params              },
+		{ "@NETDEVICE@"         , net_device_option          },
+		{ "@NETDEVICE_PARAMS@"  , net_device_params          },
 		{ NULL }
 	};
->>>>>>> 81e28bab
 
 	for (arg = args, count = 0; arg && *arg; arg++, count++) {
 		if (! count) {
@@ -320,53 +323,6 @@
 			continue;
 		}
 
-<<<<<<< HEAD
-		ret = cc_oci_replace_string (arg, "@KERNEL_PARAMS@",
-				config->vm->kernel_params);
-		if (! ret) {
-			goto out;
-		}
-
-		ret = cc_oci_replace_string (arg, "@KERNEL_NET_PARAMS@",
-					      kernel_net_params);
-		if (! ret) {
-			goto out;
-		}
-
-		ret = cc_oci_replace_string (arg, "@IMAGE@",
-				config->vm->image_path);
-		if (! ret) {
-			goto out;
-		}
-
-		ret = cc_oci_replace_string (arg, "@SIZE@", bytes);
-		if (! ret) {
-			goto out;
-		}
-
-		ret = cc_oci_replace_string (arg, "@COMMS_SOCKET@",
-				config->state.comms_path);
-		if (! ret) {
-			goto out;
-		}
-
-		ret = cc_oci_replace_string (arg, "@PROCESS_SOCKET@",
-				procsock_device);
-		if (! ret) {
-			goto out;
-		}
-
-		ret = cc_oci_replace_string (arg, "@CONSOLE_DEVICE@",
-				console_device);
-		if (! ret) {
-			goto out;
-		}
-
-		ret = cc_oci_replace_string (arg, "@NAME@",
-				g_strrstr(uuid_str, "-")+1);
-		if (! ret) {
-			goto out;
-=======
 		/* looking for '#' */
 		gchar* ptr = g_strstr_len(*arg, LINE_MAX, "#");
 		while (ptr) {
@@ -376,7 +332,6 @@
 				break;
 			}
 			ptr = g_strstr_len(ptr+1, LINE_MAX, "#");
->>>>>>> 81e28bab
 		}
 
 		for (struct special_tag* tag=special_tags; tag && tag->name; tag++) {
